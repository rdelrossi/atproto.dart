--- conflicted
+++ resolved
@@ -15,13 +15,9 @@
 import 'entities/replacements.dart';
 import 'extractor.dart';
 import 'markdown_extractor.dart';
-<<<<<<< HEAD
-import 'regex/regex.dart';
-=======
 import 'regex/valid_ascii_domain.dart';
 import 'regex/valid_url.dart';
 import 'replacement.dart';
->>>>>>> c7829d27
 
 const formatter = Formatter();
 
@@ -145,14 +141,9 @@
     return (buffer.toString(), replacements);
   }
 
-<<<<<<< HEAD
   (String, List<ReplacementFactor>) _toShortLink(
       final String source, final LinkConfig linkConfig) {
-    final match = extractUrlRegex.firstMatch(source)!;
-=======
-  String _toShortLink(final String source, final LinkConfig linkConfig) {
     final match = validUrlRegex.firstMatch(source)!;
->>>>>>> c7829d27
     final protocol = match.protocol;
     final domain = getFirstValidDomain(match.domain);
     final portNumber = match.portNumber;
