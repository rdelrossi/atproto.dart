// Copyright 2023 Shinya Kato. All rights reserved.
// Redistribution and use in source and binary forms, with or without
// modification, are permitted provided the conditions.

// 📦 Package imports:
import 'dart:convert';

import 'package:characters/characters.dart';

// 🌎 Project imports:
import 'config/link_config.dart';
import 'const.dart';
import 'entities/byte_indices.dart';
import 'entities/entities.dart';
import 'entities/length_exceeded_entity.dart';
import 'entities/replacement.dart';
import 'entities/replacements.dart';
import 'extension/list_extension.dart';
import 'extractor.dart';
import 'formatter.dart';
import 'splitter.dart';
import 'unicode_string.dart';

/// This class provides high-performance analysis of [Bluesky Social](https://blueskyweb.xyz)'s text
/// and features related to secure posting.
///
/// By using the analysis feature of this class,
/// you can get the values of all the following entities contained in the text
/// and the Indices that can be used as is when posting using the Bluesky API.
///
/// The value of this Indices is counted based on the number of byte characters
/// and can be used as is for `ByteSlice` in the `facets` parameter of
/// `app.bsky.feed.post` in the Bluesky API.
///
/// It supports analysis of the following entities.
///
/// - **Handle** (like @shinyakato.dev)
/// - **Link** (like https://shinyakato.dev)
///
/// The class also supports counting the number of characters using `grapheme`,
/// and the length of the string that can be obtained with [length] is
/// the one counted using grapheme. In other words, as per Bluesky Social's
/// official specifications, **an emoji is counted as one character**.
///
/// ## How To Use
///
/// You simply pass any text to the [BlueskyText] object to create an instance
/// like following.
///
/// ```dart
/// final text = BlueskyText(
///   'I speak 日本語 and English 🚀 @shinyakato.dev and @shinyakato.bsky.social. '
///   'Visit 🚀 https://shinyakato.dev.',
/// );
/// ```
///
/// The length of the string passed to [BlueskyText] can be longer than
/// 300 characters in grapheme. But, if there is a possibility that more than
/// 300 characters of text will be passed, be sure to check if the character
/// count is exceeded and split the BlueskyText using the [split] method as
/// follows.
///
/// ```dart
/// final text = BlueskyText(
///   'I speak 日本語 and English 🚀 @shinyakato.dev and @shinyakato.bsky.social. '
///   'Visit 🚀 https://shinyakato.dev.',
/// );
///
/// if (text.isLengthLimitExceeded) {
///   final texts = text.split();
///
///   for (final text in texts) {
///     print(text.handles);
///     print(text.links);
///     print(text.entities);
///   }
/// } else {
///   print(text.handles);
///   print(text.links);
///   print(text.entities);
/// }
/// ```
sealed class BlueskyText {
  /// Returns the new instance of [BlueskyText].
  const factory BlueskyText(
    final String text, {
    final bool enableMarkdown,
    final LinkConfig? linkConfig,
    final Replacements? replacements,
  }) = _BlueskyText;

  /// Returns the resource text.
  ///
  /// This is the original text passed when creating
  /// this instance of [BlueskyText].
  String get value;

  /// Returns the length of this [value].
  ///
  /// This string length is calculated in grapheme format.
  /// In other words, all characters count as one character, even emojis.
  int get length;

  /// Returns the collection of handles.
  ///
  /// All Entities beginning with `@` in [value] are extracted and
  /// returned along with their start and end indices.
  Entities get handles;

  /// Returns the collection of links.
  ///
  /// All Entities beginning with `http` or `https` in [value] are extracted and
  /// returned along with their start and end indices.
  Entities get links;

  /// Returns the collection of tags.
  Entities get tags;

  /// Returns the collection of entities.
  ///
  /// It includes the response from [handles], [links], [tags].
  Entities get entities;

  List<LengthExceededEntity> get exceededIndices;

  /// Splits this [value].
  ///
  /// The maximum number of characters that can be posted on Bluesky Social
  /// is 300, and text that exceeds this limit by even one character cannot be
  /// posted. However, it would be very useful to be able to automatically
  /// break up text that is longer than 300 characters into appropriate lengths
  /// and then post them in a thread or other format. This method exists for
  /// that purpose.
  ///
  /// Also, this method is very aware of tokens when splitting [value]. This
  /// means that even if you specify a maximum number of characters for
  /// splitting, if some tokens exceed the maximum number of characters in t
  /// he middle, you do not have to worry about them being split at the halfway
  /// point.
  List<BlueskyText> split();

  /// Returns a new formatted [BlueskyText] based on configs.
  BlueskyText format();

  /// Returns true if this [length] is more than 300 chars,
  /// otherwise false.
  bool get isLengthLimitExceeded;

  /// Returns true if this [length] is not more than 300 chars,
  /// otherwise false.
  bool get isNotLengthLimitExceeded;

  /// Returns true if this [value] is empty, otherwise false.
  bool get isEmpty;

  /// Returns true if this [value] is not empty, otherwise false.
  bool get isNotEmpty;
}

final class _BlueskyText implements BlueskyText {
  /// Returns the new instance of [_BlueskyText].
  const _BlueskyText(
    this.value, {
    bool enableMarkdown = true,
    LinkConfig? linkConfig,
<<<<<<< HEAD
    Replacements? replacements,
  })  : _linkConfig = linkConfig,
=======
    List<Replacement>? replacements,
  })  : _enableMarkdown = enableMarkdown,
        _linkConfig = linkConfig,
>>>>>>> b875203c
        _replacements = replacements;

  final bool _enableMarkdown;
  final LinkConfig? _linkConfig;
  final Replacements? _replacements;

  @override
  final String value;

  @override
  int get length => value.characters.length;

  @override
  Entities get handles => Entities(handlesExtractor.execute(this));

  @override
  Entities get links => Entities(linksExtractor.execute(
        this,
        ExtractorConfig(
          replacements: _replacements,
          enableMarkdown: _enableMarkdown,
        ),
      ));

  @override
  Entities get tags => Entities(tagsExtractor.execute(this));

  @override
  Entities get entities => Entities(allExtractor.execute(
        this,
        ExtractorConfig(
          handles: handles,
          replacements: _replacements,
          enableMarkdown: _enableMarkdown,
        ),
      ));

  @override
  List<LengthExceededEntity> get exceededIndices {
    if (isNotLengthLimitExceeded) return const [];

    final formatted =
        _replacements?.where((e) => e.factors.isNotEmpty).toList();

    if (formatted == null || formatted.isEmpty || _replacements!.base.isEmpty) {
      return [
        _buildLengthExceededEntity(
          utf8.encode(_replacements!.base),
          value.toUtf8Index(maxLength + 1),
          value.toUtf8Index(value.length),
        )!,
      ];
    }

    final base = utf8.encode(_replacements!.base);
    final exceededReplacements = _getExceededReplacements(formatted);

    final indices = <LengthExceededEntity>[];
    int lastEnd =
        utf8.encode(_replacements!.base.characters.take(300).toString()).length;
    for (final exceeded in exceededReplacements) {
      final before = _buildLengthExceededEntity(
        base,
        lastEnd,
        exceeded.source!.indices.start,
      );

      final (start, end) = _adjustIndices(
        exceeded.key,
        exceeded.factors,
        exceeded.source!.indices.start,
      );

      final after = _buildLengthExceededEntity(base, start, end);

      indices
        ..addIfNotNull(before)
        ..addIfNotNull(after);

      lastEnd = exceeded.source!.indices.end;
    }

    return indices;
  }

  List<Replacement> _getExceededReplacements(
    final List<Replacement> replacements,
  ) =>
      replacements.where((e) => e.end > maxLength).toList();

  LengthExceededEntity? _buildLengthExceededEntity(
    final List<int> base,
    final int start,
    final int end,
  ) {
    final value = utf8.decode(base.sublist(start, end));
    if (value.isEmpty) return null;

    return LengthExceededEntity(
      value: value,
      indices: ByteIndices(start: start, end: end),
    );
  }

  (int, int) _adjustIndices(
    final String key,
    List<ReplacementFactor> factors,
    final int start,
  ) {
    int $start = start;
    int $end = start + utf8.encode(key).length;

<<<<<<< HEAD
    for (final factor in factors) {
      switch (factor) {
        case ReplacementFactor.linkHttpProtocol:
          $start += httpPrefix.length;
          $end += httpPrefix.length;
          break;
        case ReplacementFactor.linkHttpsProtocol:
          $start += httpsPrefix.length;
          $end += httpsPrefix.length;
          break;
        case ReplacementFactor.linkShortening:
          $end -= shortenLinkSuffix.length;
          break;
        case ReplacementFactor.markdownLink:
          $start++;
          $end++;
          break;
      }
    }

    return ($start, $end);
=======
    return formatter.execute(this, _enableMarkdown, _linkConfig);
>>>>>>> b875203c
  }

  @override
  List<BlueskyText> split() => splitter.execute(this);

  @override
  BlueskyText format() => _replacements != null
      ? this //* is already formatted.
      : formatter.execute(this, _linkConfig);

  @override
  bool get isLengthLimitExceeded => maxLength < length;

  @override
  bool get isNotLengthLimitExceeded => !isLengthLimitExceeded;

  @override
  bool get isEmpty => value.trim().isEmpty;

  @override
  bool get isNotEmpty => !isEmpty;

  @override
  String toString() => value;
}<|MERGE_RESOLUTION|>--- conflicted
+++ resolved
@@ -163,14 +163,9 @@
     this.value, {
     bool enableMarkdown = true,
     LinkConfig? linkConfig,
-<<<<<<< HEAD
     Replacements? replacements,
-  })  : _linkConfig = linkConfig,
-=======
-    List<Replacement>? replacements,
   })  : _enableMarkdown = enableMarkdown,
         _linkConfig = linkConfig,
->>>>>>> b875203c
         _replacements = replacements;
 
   final bool _enableMarkdown;
@@ -283,7 +278,6 @@
     int $start = start;
     int $end = start + utf8.encode(key).length;
 
-<<<<<<< HEAD
     for (final factor in factors) {
       switch (factor) {
         case ReplacementFactor.linkHttpProtocol:
@@ -305,9 +299,13 @@
     }
 
     return ($start, $end);
-=======
+  }
+
+  @override
+  BlueskyText format() {
+    if (_replacements != null) return this; //* Already formatted.
+
     return formatter.execute(this, _enableMarkdown, _linkConfig);
->>>>>>> b875203c
   }
 
   @override
